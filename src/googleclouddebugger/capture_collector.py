# Copyright 2015 Google Inc. All Rights Reserved.
#
# Licensed under the Apache License, Version 2.0 (the "License");
# you may not use this file except in compliance with the License.
# You may obtain a copy of the License at
#
#      http://www.apache.org/licenses/LICENSE-2.0
#
# Unless required by applicable law or agreed to in writing, software
# distributed under the License is distributed on an "AS-IS" BASIS,
# WITHOUT WARRANTIES OR CONDITIONS OF ANY KIND, either express or implied.
# See the License for the specific language governing permissions and
# limitations under the License.
"""Captures application state on a breakpoint hit."""

# TODO: rename this file to collector.py.

import copy
import datetime
import inspect
import itertools
import logging
import os
import re
import sys
import time
import types

from . import cdbg_native as native
from . import labels

# Externally defined functions to actually log a message. If these variables
# are not initialized, the log action for breakpoints is invalid.
log_info_message = None
log_warning_message = None
log_error_message = None

# Externally defined function to collect the request log id.
request_log_id_collector = None

# Externally defined function to collect the end user id.
user_id_collector = lambda: (None, None)

# Externally defined function to collect the end user id.
breakpoint_labels_collector = lambda: {}

_PRIMITIVE_TYPES = (type(None), float, complex, bool, slice, bytearray,
                    str, bytes, int)
_DATE_TYPES = (datetime.date, datetime.time, datetime.timedelta)
_VECTOR_TYPES = (tuple, list, set)

# TODO: move to messages.py module.
EMPTY_DICTIONARY = 'Empty dictionary'
EMPTY_COLLECTION = 'Empty collection'
OBJECT_HAS_NO_FIELDS = 'Object has no fields'
LOG_ACTION_NOT_SUPPORTED = 'Log action on a breakpoint not supported'
INVALID_EXPRESSION_INDEX = '<N/A>'
DYNAMIC_LOG_OUT_OF_QUOTA = (
    'LOGPOINT: Logpoint is paused due to high log rate until log '
    'quota is restored')


def _ListTypeFormatString(value):
  """Returns the appropriate format string for formatting a list object."""

  if isinstance(value, tuple):
    return '({0})'
  if isinstance(value, set):
    return '{{{0}}}'
  return '[{0}]'


def NormalizePath(path):
  """Removes any Python system path prefix from the given path.

  Python keeps almost all paths absolute. This is not what we actually
  want to return. This loops through system paths (directories in which
  Python will load modules). If "path" is relative to one of them, the
  directory prefix is removed.

  Args:
    path: absolute path to normalize (relative paths will not be altered)

  Returns:
    Relative path if "path" is within one of the sys.path directories or
    the input otherwise.
  """
  path = os.path.normpath(path)

  for sys_path in sys.path:
    if not sys_path:
      continue

    # Append '/' at the end of the path if it's not there already.
    sys_path = os.path.join(sys_path, '')

    if path.startswith(sys_path):
      return path[len(sys_path):]

  return path


def DetermineType(value):
  """Determines the type of val, returning a "full path" string.

  For example:
    DetermineType(5) -> __builtin__.int
    DetermineType(Foo()) -> com.google.bar.Foo

  Args:
    value: Any value, the value is irrelevant as only the type metadata
    is checked

  Returns:
    Type path string.  None if type cannot be determined.
  """

  object_type = type(value)
  if not hasattr(object_type, '__name__'):
    return None

  type_string = getattr(object_type, '__module__', '')
  if type_string:
    type_string += '.'

  type_string += object_type.__name__
  return type_string


class LineNoFilter(logging.Filter):
  """Enables overriding the path and line number in a logging record.

  The "extra" parameter in logging cannot override existing fields in log
  record, so we can't use it to directly set pathname and lineno. Instead,
  we add this filter to the default logger, and it looks for "cdbg_pathname"
  and "cdbg_lineno", moving them to the pathname and lineno fields accordingly.
  """

  def filter(self, record):
    # This method gets invoked for user-generated logging, so verify that this
    # particular invocation came from our logging code.
    if record.pathname != inspect.currentframe().f_code.co_filename:
      return True
    pathname, lineno, func_name = GetLoggingLocation()
    if pathname:
      record.pathname = pathname
      record.filename = os.path.basename(pathname)
      record.lineno = lineno
      record.funcName = func_name
    return True


def GetLoggingLocation():
  """Search for and return the file and line number from the log collector.

  Returns:
    (pathname, lineno, func_name) The full path, line number, and function name
    for the logpoint location.
  """
  frame = inspect.currentframe()
  this_file = frame.f_code.co_filename
  frame = frame.f_back
  while frame:
    if this_file == frame.f_code.co_filename:
      if 'cdbg_logging_location' in frame.f_locals:
        ret = frame.f_locals['cdbg_logging_location']
        if len(ret) != 3:
          return (None, None, None)
        return ret
    frame = frame.f_back
  return (None, None, None)


def SetLogger(logger):
  """Sets the logger object to use for all 'LOG' breakpoint actions."""
  global log_info_message
  global log_warning_message
  global log_error_message
  log_info_message = logger.info
  log_warning_message = logger.warning
  log_error_message = logger.error
  logger.addFilter(LineNoFilter())


class _CaptureLimits(object):
  """Limits for variable capture.

  Args:
    max_value_len: Maximum number of character to allow for a single string
      value.  Longer strings are truncated.
    max_list_items: Maximum number of items in a list to capture.
    max_depth: Maximum depth of dictionaries to capture.
  """

  def __init__(self, max_value_len=256, max_list_items=25, max_depth=5):
    self.max_value_len = max_value_len
    self.max_list_items = max_list_items
    self.max_depth = max_depth


class CaptureCollector(object):
  """Captures application state snapshot.

  Captures call stack, local variables and referenced objects. Then formats the
  result to be sent back to the user.

  The performance of this class is important. Once the breakpoint hits, the
  completion of the user request will be delayed until the collection is over.
  It might make sense to implement this logic in C++.

  Attributes:
    breakpoint: breakpoint definition augmented with captured call stack,
        local variables, arguments and referenced objects.
  """

  # Additional type-specific printers. Each pretty printer is a callable
  # that returns None if it doesn't recognize the object or returns a tuple
  # with iterable enumerating object fields (name-value tuple) and object type
  # string.
  pretty_printers = []

  def __init__(self, definition, data_visibility_policy):
    """Class constructor.

    Args:
      definition: breakpoint definition that this class will augment with
          captured data.
      data_visibility_policy: An object used to determine the visibiliy
          of a captured variable.  May be None if no policy is available.
    """
    self.data_visibility_policy = data_visibility_policy

    self.breakpoint = copy.deepcopy(definition)

    self.breakpoint['stackFrames'] = []
    self.breakpoint['evaluatedExpressions'] = []
    self.breakpoint['variableTable'] = [{
        'status': {
            'isError': True,
            'refersTo': 'VARIABLE_VALUE',
            'description': {
                'format': 'Buffer full. Use an expression to see more data'
            }
        }
    }]

    # Shortcut to variables table in the breakpoint message.
    self._var_table = self.breakpoint['variableTable']

    # Maps object ID to its index in variables table.
    self._var_table_index = {}

    # Total size of data collected so far. Limited by max_size.
    self._total_size = 0

    # Maximum number of stack frame to capture. The limit is aimed to reduce
    # the overall collection time.
    self.max_frames = 20

    # Only collect locals and arguments on the few top frames. For the rest of
    # the frames we only collect the source location.
    self.max_expand_frames = 5

    # Maximum amount of data to capture. The application will usually have a
    # lot of objects and we need to stop somewhere to keep the delay
    # reasonable.
    # This constant only counts the collected payload. Overhead due to key
    # names is not counted.
    self.max_size = 32768  # 32 KB

    self.default_capture_limits = _CaptureLimits()

    # When the user provides an expression, they've indicated that they're
    # interested in some specific data. Use higher per-object capture limits
    # for expressions. We don't want to globally increase capture limits,
    # because in the case where the user has not indicated a preference, we
    # don't want a single large object on the stack to use the entire max_size
    # quota and hide the rest of the data.
    self.expression_capture_limits = _CaptureLimits(
        max_value_len=32768, max_list_items=32768)

  def Collect(self, top_frame):
    """Collects call stack, local variables and objects.

    Starts collection from the specified frame. We don't start from the top
    frame to exclude the frames due to debugger. Updates the content of
    self.breakpoint.

    Args:
      top_frame: top frame to start data collection.
    """
    # Evaluate call stack.
    frame = top_frame
    top_line = self.breakpoint['location']['line']
    breakpoint_frames = self.breakpoint['stackFrames']
    try:
      # Evaluate watched expressions.
      if 'expressions' in self.breakpoint:
        self.breakpoint['evaluatedExpressions'] = [
            self._CaptureExpression(top_frame, expression)
            for expression in self.breakpoint['expressions']
        ]

      while frame and (len(breakpoint_frames) < self.max_frames):
        line = top_line if frame == top_frame else frame.f_lineno
        code = frame.f_code
        if len(breakpoint_frames) < self.max_expand_frames:
          frame_arguments, frame_locals = self.CaptureFrameLocals(frame)
        else:
          frame_arguments = []
          frame_locals = []

        breakpoint_frames.append({
            'function': _GetFrameCodeObjectName(frame),
            'location': {
                'path': NormalizePath(code.co_filename),
                'line': line
            },
            'arguments': frame_arguments,
            'locals': frame_locals
        })
        frame = frame.f_back

    except BaseException as e:  # pylint: disable=broad-except
      # The variable table will get serialized even though there was a failure.
      # The results can be useful for diagnosing the internal error.
      self.breakpoint['status'] = {
          'isError': True,
          'description': {
              'format': ('INTERNAL ERROR: Failed while capturing locals '
                         'of frame $0: $1'),
              'parameters': [str(len(breakpoint_frames)),
                             str(e)]
          }
      }

    # Number of entries in _var_table. Starts at 1 (index 0 is the 'buffer full'
    # status value).
    num_vars = 1

    # Explore variables table in BFS fashion. The variables table will grow
    # inside CaptureVariable as we encounter new references.
    while (num_vars < len(self._var_table)) and (self._total_size <
                                                 self.max_size):
      self._var_table[num_vars] = self.CaptureVariable(
          self._var_table[num_vars],
          0,
          self.default_capture_limits,
          can_enqueue=False)

      # Move on to the next entry in the variable table.
      num_vars += 1

    # Trim variables table and change make all references to variables that
    # didn't make it point to var_index of 0 ("buffer full")
    self.TrimVariableTable(num_vars)

    self._CaptureEnvironmentLabels()
    self._CaptureRequestLogId()
    self._CaptureUserId()

  def CaptureFrameLocals(self, frame):
    """Captures local variables and arguments of the specified frame.

    Args:
      frame: frame to capture locals and arguments.

    Returns:
      (arguments, locals) tuple.
    """
    # Capture all local variables (including method arguments).
<<<<<<< HEAD
    variables = {n: self.CaptureNamedVariable(n, v, 1,
                                              self.default_capture_limits)
                 for n, v in frame.f_locals.items()}
=======
    variables = {
        n: self.CaptureNamedVariable(n, v, 1, self.default_capture_limits)
        for n, v in six.viewitems(frame.f_locals)
    }
>>>>>>> 5dee35d6

    # Split between locals and arguments (keeping arguments in the right order).
    nargs = frame.f_code.co_argcount
    if frame.f_code.co_flags & inspect.CO_VARARGS:
      nargs += 1
    if frame.f_code.co_flags & inspect.CO_VARKEYWORDS:
      nargs += 1

    frame_arguments = []
    for argname in frame.f_code.co_varnames[:nargs]:
      if argname in variables:
        frame_arguments.append(variables.pop(argname))

    return (frame_arguments, list(variables.values()))

  def CaptureNamedVariable(self, name, value, depth, limits):
    """Appends name to the product of CaptureVariable.

    Args:
      name: name of the variable.
      value: data to capture
      depth: nested depth of dictionaries and vectors so far.
      limits: Per-object limits for capturing variable data.

    Returns:
      Formatted captured data as per Variable proto with name.
    """
    if not hasattr(name, '__dict__'):
      name = str(name)
    else:  # TODO: call str(name) with immutability verifier here.
      name = str(id(name))
    self._total_size += len(name)

    v = (
        self.CheckDataVisibility(value) or
        self.CaptureVariable(value, depth, limits))
    v['name'] = name
    return v

  def CheckDataVisibility(self, value):
    """Returns a status object if the given name is not visible.

    Args:
      value: The value to check.  The actual value here is not important but the
      value's metadata (e.g. package and type) will be checked.

    Returns:
      None if the value is visible.  A variable structure with an error status
      if the value should not be visible.
    """
    if not self.data_visibility_policy:
      return None

    visible, reason = self.data_visibility_policy.IsDataVisible(
        DetermineType(value))

    if visible:
      return None

    return {
        'status': {
            'isError': True,
            'refersTo': 'VARIABLE_NAME',
            'description': {
                'format': reason
            }
        }
    }

  def CaptureVariablesList(self, items, depth, empty_message, limits):
    """Captures list of named items.

    Args:
      items: iterable of (name, value) tuples.
      depth: nested depth of dictionaries and vectors for items.
      empty_message: info status message to set if items is empty.
      limits: Per-object limits for capturing variable data.

    Returns:
      List of formatted variable objects.
    """
    v = []
    for name, value in items:
      if (self._total_size >= self.max_size) or (len(v) >=
                                                 limits.max_list_items):
        v.append({
            'status': {
                'refersTo': 'VARIABLE_VALUE',
                'description': {
                    'format': ('Only first $0 items were captured. Use in an '
                               'expression to see all items.'),
                    'parameters': [str(len(v))]
                }
            }
        })
        break
      v.append(self.CaptureNamedVariable(name, value, depth, limits))

    if not v:
      return [{
          'status': {
              'refersTo': 'VARIABLE_NAME',
              'description': {
                  'format': empty_message
              }
          }
      }]

    return v

  def CaptureVariable(self, value, depth, limits, can_enqueue=True):
    """Try-Except wrapped version of CaptureVariableInternal."""
    try:
      return self.CaptureVariableInternal(value, depth, limits, can_enqueue)
    except BaseException as e:  # pylint: disable=broad-except
      return {
          'status': {
              'isError': True,
              'refersTo': 'VARIABLE_VALUE',
              'description': {
                  'format': ('Failed to capture variable: $0'),
                  'parameters': [str(e)]
              }
          }
      }

  def CaptureVariableInternal(self, value, depth, limits, can_enqueue=True):
    """Captures a single nameless object into Variable message.

    TODO: safely evaluate iterable types.
    TODO: safely call str(value)

    Args:
      value: data to capture
      depth: nested depth of dictionaries and vectors so far.
      limits: Per-object limits for capturing variable data.
      can_enqueue: allows referencing the object in variables table.

    Returns:
      Formatted captured data as per Variable proto.
    """
    if depth == limits.max_depth:
      return {'varTableIndex': 0}  # Buffer full.

    if value is None:
      self._total_size += 4
      return {'value': 'None'}

    if isinstance(value, _PRIMITIVE_TYPES):
      r = _TrimString(
          repr(value),  # Primitive type, always immutable.
          min(limits.max_value_len, self.max_size - self._total_size))
      self._total_size += len(r)
      return {'value': r, 'type': type(value).__name__}

    if isinstance(value, _DATE_TYPES):
      r = str(value)  # Safe to call str().
      self._total_size += len(r)
      return {'value': r, 'type': 'datetime.' + type(value).__name__}

    if isinstance(value, dict):
      # Do not use iteritems() here. If GC happens during iteration (which it
      # often can for dictionaries containing large variables), you will get a
      # RunTimeError exception.
      items = [(repr(k), v) for (k, v) in value.items()]
      return {
          'members':
              self.CaptureVariablesList(items, depth + 1, EMPTY_DICTIONARY,
                                        limits),
          'type':
              'dict'
      }

    if isinstance(value, _VECTOR_TYPES):
      fields = self.CaptureVariablesList(
          (('[%d]' % i, x) for i, x in enumerate(value)), depth + 1,
          EMPTY_COLLECTION, limits)
      return {'members': fields, 'type': type(value).__name__}

    if isinstance(value, types.FunctionType):
      self._total_size += len(value.__name__)
      # TODO: set value to func_name and type to 'function'
      return {'value': 'function ' + value.__name__}

    if isinstance(value, Exception):
      fields = self.CaptureVariablesList(
          (('[%d]' % i, x) for i, x in enumerate(value.args)), depth + 1,
          EMPTY_COLLECTION, limits)
      return {'members': fields, 'type': type(value).__name__}

    if can_enqueue:
      index = self._var_table_index.get(id(value))
      if index is None:
        index = len(self._var_table)
        self._var_table_index[id(value)] = index
        self._var_table.append(value)
      self._total_size += 4  # number of characters to accommodate a number.
      return {'varTableIndex': index}

    for pretty_printer in CaptureCollector.pretty_printers:
      pretty_value = pretty_printer(value)
      if not pretty_value:
        continue

      fields, object_type = pretty_value
      return {
          'members':
              self.CaptureVariablesList(fields, depth + 1, OBJECT_HAS_NO_FIELDS,
                                        limits),
          'type':
              object_type
      }

    if not hasattr(value, '__dict__'):
      # TODO: keep "value" empty and populate the "type" field instead.
      r = str(type(value))
      self._total_size += len(r)
      return {'value': r}

    # Add an additional depth for the object itself
    items = value.__dict__.items()
<<<<<<< HEAD
    # Make a list of the iterator in Python 3, to avoid 'dict changed size
    # during iteration' errors from GC happening in the middle.
    # Only limits.max_list_items + 1 items are copied, anything past that will
    # get ignored by CaptureVariablesList().
    items = list(itertools.islice(items, limits.max_list_items + 1))
    members = self.CaptureVariablesList(items, depth + 2,
                                        OBJECT_HAS_NO_FIELDS, limits)
=======
    if six.PY3:
      # Make a list of the iterator in Python 3, to avoid 'dict changed size
      # during iteration' errors from GC happening in the middle.
      # Only limits.max_list_items + 1 items are copied, anything past that will
      # get ignored by CaptureVariablesList().
      items = list(itertools.islice(items, limits.max_list_items + 1))
    members = self.CaptureVariablesList(items, depth + 2, OBJECT_HAS_NO_FIELDS,
                                        limits)
>>>>>>> 5dee35d6
    v = {'members': members}

    type_string = DetermineType(value)
    if type_string:
      v['type'] = type_string

    return v

  def _CaptureExpression(self, frame, expression):
    """Evalutes the expression and captures it into a Variable object.

    Args:
      frame: evaluation context.
      expression: watched expression to compile and evaluate.

    Returns:
      Variable object (which will have error status if the expression fails
      to evaluate).
    """
    rc, value = _EvaluateExpression(frame, expression)
    if not rc:
      return {'name': expression, 'status': value}

    return self.CaptureNamedVariable(expression, value, 0,
                                     self.expression_capture_limits)

  def TrimVariableTable(self, new_size):
    """Trims the variable table in the formatted breakpoint message.

    Removes trailing entries in variables table. Then scans the entire
    breakpoint message and replaces references to the trimmed variables to
    point to var_index of 0 ("buffer full").

    Args:
      new_size: desired size of variables table.
    """

    def ProcessBufferFull(variables):
      for variable in variables:
        var_index = variable.get('varTableIndex')
        if var_index is not None and (var_index >= new_size):
          variable['varTableIndex'] = 0  # Buffer full.
        members = variable.get('members')
        if members is not None:
          ProcessBufferFull(members)

    del self._var_table[new_size:]
    ProcessBufferFull(self.breakpoint['evaluatedExpressions'])
    for stack_frame in self.breakpoint['stackFrames']:
      ProcessBufferFull(stack_frame['arguments'])
      ProcessBufferFull(stack_frame['locals'])
    ProcessBufferFull(self._var_table)

  def _CaptureEnvironmentLabels(self):
    """Captures information about the environment, if possible."""
    if 'labels' not in self.breakpoint:
      self.breakpoint['labels'] = {}

    if callable(breakpoint_labels_collector):
      for (key, value) in breakpoint_labels_collector().items():
        self._StoreLabel(key, value)

  def _CaptureRequestLogId(self):
    """Captures the request log id if possible.

    The request log id is stored inside the breakpoint labels.
    """
    # pylint: disable=not-callable
    if callable(request_log_id_collector):
      request_log_id = request_log_id_collector()
      if request_log_id:
        # We have a request_log_id, save it into the breakpoint labels
        self._StoreLabel(labels.Breakpoint.REQUEST_LOG_ID, request_log_id)

  def _CaptureUserId(self):
    """Captures the user id of the end user, if possible."""
    user_kind, user_id = user_id_collector()
    if user_kind and user_id:
      self.breakpoint['evaluatedUserId'] = {'kind': user_kind, 'id': user_id}

  def _StoreLabel(self, name, value):
    """Stores the specified label in the breakpoint's labels.

    In the event of a duplicate label, favour the pre-existing labels. This
    generally should not be an issue as the pre-existing client label names are
    chosen with care and there should be no conflicts.

    Args:
      name: The name of the label to be stored.
      value: The value of the label to be stored.
    """
    if name not in self.breakpoint['labels']:
      self.breakpoint['labels'][name] = value


class LogCollector(object):
  """Captures minimal application snapshot and logs it to application log.

  This is similar to CaptureCollector, but we don't need to capture local
  variables, arguments and the objects tree. All we need to do is to format a
  log message. We still need to evaluate watched expressions.

  The actual log functions are defined globally outside of this module.
  """

  def __init__(self, definition):
    """Class constructor.

    Args:
      definition: breakpoint definition indicating log level, message, etc.
    """
    self._definition = definition

    # Maximum number of character to allow for a single value. Longer strings
    # are truncated.
    self.max_value_len = 256

    # Maximum recursion depth.
    self.max_depth = 2

    # Maximum number of items in a list to capture at the top level.
    self.max_list_items = 10

    # When capturing recursively, limit on the size of sublists.
    self.max_sublist_items = 5

    # Time to pause after dynamic log quota has run out.
    self.quota_recovery_ms = 500

    # The time when we first entered the quota period
    self._quota_recovery_start_time = None

    # Select log function.
    level = self._definition.get('logLevel')
    if not level or level == 'INFO':
      self._log_message = log_info_message
    elif level == 'WARNING':
      self._log_message = log_warning_message
    elif level == 'ERROR':
      self._log_message = log_error_message
    else:
      self._log_message = None

  def Log(self, frame):
    """Captures the minimal application states, formats it and logs the message.

    Args:
      frame: Python stack frame of breakpoint hit.

    Returns:
      None on success or status message on error.
    """
    # Return error if log methods were not configured globally.
    if not self._log_message:
      return {
          'isError': True,
          'description': {
              'format': LOG_ACTION_NOT_SUPPORTED
          }
      }

    if self._quota_recovery_start_time:
      ms_elapsed = (time.time() - self._quota_recovery_start_time) * 1000
      if ms_elapsed > self.quota_recovery_ms:
        # We are out of the recovery period, clear the time and continue
        self._quota_recovery_start_time = None
      else:
        # We are in the recovery period, exit
        return

    # Evaluate watched expressions.
    message = 'LOGPOINT: ' + _FormatMessage(
        self._definition.get('logMessageFormat', ''),
        self._EvaluateExpressions(frame))

    line = self._definition['location']['line']
    cdbg_logging_location = (NormalizePath(frame.f_code.co_filename), line,
                             _GetFrameCodeObjectName(frame))

    if native.ApplyDynamicLogsQuota(len(message)):
      self._log_message(message)
    else:
      self._quota_recovery_start_time = time.time()
      self._log_message(DYNAMIC_LOG_OUT_OF_QUOTA)
    del cdbg_logging_location
    return None

  def _EvaluateExpressions(self, frame):
    """Evaluates watched expressions into a string form.

    If expression evaluation fails, the error message is used as evaluated
    expression string.

    Args:
      frame: Python stack frame of breakpoint hit.

    Returns:
      Array of strings where each string corresponds to the breakpoint
      expression with the same index.
    """
    return [
        self._FormatExpression(frame, expression)
        for expression in self._definition.get('expressions') or []
    ]

  def _FormatExpression(self, frame, expression):
    """Evaluates a single watched expression and formats it into a string form.

    If expression evaluation fails, returns error message string.

    Args:
      frame: Python stack frame in which the expression is evaluated.
      expression: string expression to evaluate.

    Returns:
      Formatted expression value that can be used in the log message.
    """
    rc, value = _EvaluateExpression(frame, expression)
    if not rc:
      message = _FormatMessage(value['description']['format'],
                               value['description'].get('parameters'))
      return '<' + message + '>'

    return self._FormatValue(value)

  def _FormatValue(self, value, level=0):
    """Pretty-prints an object for a logger.

    This function is very similar to the standard pprint. The main difference
    is that it enforces limits to make sure we never produce an extremely long
    string or take too much time.

    Args:
      value: Python object to print.
      level: current recursion level.

    Returns:
      Formatted string.
    """

    def FormatDictItem(key_value):
      """Formats single dictionary item."""
      key, value = key_value
      return (self._FormatValue(key, level + 1) + ': ' +
              self._FormatValue(value, level + 1))

    def LimitedEnumerate(items, formatter, level=0):
      """Returns items in the specified enumerable enforcing threshold."""
      count = 0
      limit = self.max_sublist_items if level > 0 else self.max_list_items
      for item in items:
        if count == limit:
          yield '...'
          break

        yield formatter(item)
        count += 1

    def FormatList(items, formatter, level=0):
      """Formats a list using a custom item formatter enforcing threshold."""
      return ', '.join(LimitedEnumerate(items, formatter, level=level))

    if isinstance(value, _PRIMITIVE_TYPES):
      return _TrimString(
          repr(value),  # Primitive type, always immutable.
          self.max_value_len)

    if isinstance(value, _DATE_TYPES):
      return str(value)

    if level > self.max_depth:
      return str(type(value))

    if isinstance(value, dict):
      return '{' + FormatList(value.items(), FormatDictItem) + '}'

    if isinstance(value, _VECTOR_TYPES):
      return _ListTypeFormatString(value).format(
          FormatList(
              value,
              lambda item: self._FormatValue(item, level + 1),
              level=level))

    if isinstance(value, types.FunctionType):
      return 'function ' + value.__name__

    if hasattr(value, '__dict__') and value.__dict__:
      return self._FormatValue(value.__dict__, level)

    return str(type(value))


def _EvaluateExpression(frame, expression):
  """Compiles and evaluates watched expression.

  Args:
    frame: evaluation context.
    expression: watched expression to compile and evaluate.

  Returns:
    (False, status) on error or (True, value) on success.
  """
  try:
    code = compile(expression, '<watched_expression>', 'eval')
  except (TypeError, ValueError) as e:
    # expression string contains null bytes.
    return (False, {
        'isError': True,
        'refersTo': 'VARIABLE_NAME',
        'description': {
            'format': 'Invalid expression',
            'parameters': [str(e)]
        }
    })
  except SyntaxError as e:
    return (False, {
        'isError': True,
        'refersTo': 'VARIABLE_NAME',
        'description': {
            'format': 'Expression could not be compiled: $0',
            'parameters': [e.msg]
        }
    })

  try:
    return (True, native.CallImmutable(frame, code))
  except BaseException as e:  # pylint: disable=broad-except
    return (False, {
        'isError': True,
        'refersTo': 'VARIABLE_VALUE',
        'description': {
            'format': 'Exception occurred: $0',
            'parameters': [str(e)]
        }
    })


def _GetFrameCodeObjectName(frame):
  """Gets the code object name for the frame.

  Args:
    frame: the frame to get the name from

  Returns:
    The function name if the code is a static function or the class name with
    the method name if it is an member function.
  """
  # This functions under the assumption that member functions will name their
  # first parameter argument 'self' but has some edge-cases.
  if frame.f_code.co_argcount >= 1 and 'self' == frame.f_code.co_varnames[0]:
    return (frame.f_locals['self'].__class__.__name__ + '.' +
            frame.f_code.co_name)
  else:
    return frame.f_code.co_name


def _FormatMessage(template, parameters):
  """Formats the message. Unescapes '$$' with '$'.

  Args:
    template: message template (e.g. 'a = $0, b = $1').
    parameters: substitution parameters for the format.

  Returns:
    Formatted message with parameters embedded in template placeholders.
  """

  def GetParameter(m):
    try:
      return parameters[int(m.group(0)[1:])]
    except IndexError:
      return INVALID_EXPRESSION_INDEX

  parts = template.split('$$')
  return '$'.join(re.sub(r'\$\d+', GetParameter, part) for part in parts)


def _TrimString(s, max_len):
  """Trims the string if it exceeds max_len."""
  if len(s) <= max_len:
    return s
  return s[:max_len + 1] + '...'<|MERGE_RESOLUTION|>--- conflicted
+++ resolved
@@ -44,8 +44,8 @@
 # Externally defined function to collect the end user id.
 breakpoint_labels_collector = lambda: {}
 
-_PRIMITIVE_TYPES = (type(None), float, complex, bool, slice, bytearray,
-                    str, bytes, int)
+_PRIMITIVE_TYPES = (type(None), float, complex, bool, slice, bytearray, str,
+                    bytes, int)
 _DATE_TYPES = (datetime.date, datetime.time, datetime.timedelta)
 _VECTOR_TYPES = (tuple, list, set)
 
@@ -369,16 +369,10 @@
       (arguments, locals) tuple.
     """
     # Capture all local variables (including method arguments).
-<<<<<<< HEAD
-    variables = {n: self.CaptureNamedVariable(n, v, 1,
-                                              self.default_capture_limits)
-                 for n, v in frame.f_locals.items()}
-=======
     variables = {
         n: self.CaptureNamedVariable(n, v, 1, self.default_capture_limits)
         for n, v in six.viewitems(frame.f_locals)
     }
->>>>>>> 5dee35d6
 
     # Split between locals and arguments (keeping arguments in the right order).
     nargs = frame.f_code.co_argcount
@@ -600,24 +594,13 @@
 
     # Add an additional depth for the object itself
     items = value.__dict__.items()
-<<<<<<< HEAD
     # Make a list of the iterator in Python 3, to avoid 'dict changed size
     # during iteration' errors from GC happening in the middle.
     # Only limits.max_list_items + 1 items are copied, anything past that will
     # get ignored by CaptureVariablesList().
     items = list(itertools.islice(items, limits.max_list_items + 1))
-    members = self.CaptureVariablesList(items, depth + 2,
-                                        OBJECT_HAS_NO_FIELDS, limits)
-=======
-    if six.PY3:
-      # Make a list of the iterator in Python 3, to avoid 'dict changed size
-      # during iteration' errors from GC happening in the middle.
-      # Only limits.max_list_items + 1 items are copied, anything past that will
-      # get ignored by CaptureVariablesList().
-      items = list(itertools.islice(items, limits.max_list_items + 1))
     members = self.CaptureVariablesList(items, depth + 2, OBJECT_HAS_NO_FIELDS,
                                         limits)
->>>>>>> 5dee35d6
     v = {'members': members}
 
     type_string = DetermineType(value)
