"""Unit test for module_explorer module."""

# TODO: Get this test to run properly on all supported versions of Python

import dis
import inspect
import os
import py_compile
import shutil
import sys
import tempfile

from absl.testing import absltest

from googleclouddebugger import module_explorer
import python_test_util


class ModuleExplorerTest(absltest.TestCase):
  """Unit test for module_explorer module."""

  def setUp(self):
    self._module = sys.modules[__name__]
    self._code_objects = module_explorer._GetModuleCodeObjects(self._module)

    # Populate line cache for this module (neeed .par test).
    inspect.getsourcelines(self.testCodeObjectAtLine)

  def testGlobalMethod(self):
    """Verify that global method is found."""
    self.assertIn(_GlobalMethod.__code__, self._code_objects)

  def testInnerMethodOfGlobalMethod(self):
    """Verify that inner method defined in a global method is found."""
    self.assertIn(_GlobalMethod(), self._code_objects)

  def testInstanceClassMethod(self):
    """Verify that instance class method is found."""
    self.assertIn( self.testInstanceClassMethod.__code__, self._code_objects)

  def testInnerMethodOfInstanceClassMethod(self):
    """Verify that inner method defined in a class instance method is found."""

    def InnerMethod():
      pass

    self.assertIn(InnerMethod.__code__, self._code_objects)

  def testStaticMethod(self):
    """Verify that static class method is found."""
    self.assertIn(ModuleExplorerTest._StaticMethod.__code__, self._code_objects)

  def testInnerMethodOfStaticMethod(self):
    """Verify that static class method is found."""
    self.assertIn(ModuleExplorerTest._StaticMethod(), self._code_objects)

  def testNonModuleClassMethod(self):
    """Verify that instance method defined in a base class is not added."""
    self.assertNotIn(self.assertTrue.__code__, self._code_objects)

  def testDeepInnerMethod(self):
    """Verify that inner of inner of inner, etc. method is found."""

    def Inner1():

      def Inner2():

        def Inner3():

          def Inner4():

            def Inner5():
              pass
<<<<<<< HEAD
            return Inner5.__code__
=======

            return six.get_function_code(Inner5)

>>>>>>> 5dee35d6
          return Inner4()

        return Inner3()

      return Inner2()

    self.assertIn(Inner1(), self._code_objects)

  def testNoLambdaExpression(self):
    """Verify that code of lambda expression is not included."""

    self.assertNotIn(_MethodWithLambdaExpression(), self._code_objects)

  def testNoGeneratorExpression(self):
    """Verify that code of generator expression is not included."""

    self.assertNotIn(_MethodWithGeneratorExpression(), self._code_objects)

  def testMethodOfInnerClass(self):
    """Verify that method of inner class is found."""

    class InnerClass(object):

      def InnerClassMethod(self):
        pass

    self.assertIn(
        InnerClass().InnerClassMethod.__code__,
        self._code_objects)

  def testMethodOfInnerOldStyleClass(self):
    """Verify that method of inner old style class is found."""

    class InnerClass():

      def InnerClassMethod(self):
        pass

    self.assertIn(
        InnerClass().InnerClassMethod.__code__,
        self._code_objects)

  def testGlobalMethodWithClosureDecorator(self):
    co = self._GetCodeObjectAtLine(self._module,
                                   'GLOBAL_METHOD_WITH_CLOSURE_DECORATOR')
    self.assertTrue(co)
    self.assertEqual('GlobalMethodWithClosureDecorator', co.co_name)

  def testClassMethodWithClosureDecorator(self):
    co = self._GetCodeObjectAtLine(
        self._module, 'GLOBAL_CLASS_METHOD_WITH_CLOSURE_DECORATOR')
    self.assertTrue(co)
    self.assertEqual('FnWithClosureDecorator', co.co_name)

  def testGlobalMethodWithClassDecorator(self):
    co = self._GetCodeObjectAtLine(self._module,
                                   'GLOBAL_METHOD_WITH_CLASS_DECORATOR')
    self.assertTrue(co)
    self.assertEqual('GlobalMethodWithClassDecorator', co.co_name)

  def testClassMethodWithClassDecorator(self):
    co = self._GetCodeObjectAtLine(self._module,
                                   'GLOBAL_CLASS_METHOD_WITH_CLASS_DECORATOR')
    self.assertTrue(co)
    self.assertEqual('FnWithClassDecorator', co.co_name)

  def testSameFileName(self):
    """Verify that all found code objects are defined in the same file."""
    path = next(iter(self._code_objects)).co_filename
    self.assertTrue(path)

    for code_object in self._code_objects:
      self.assertEqual(path, code_object.co_filename)

  def testCodeObjectAtLine(self):
    """Verify that query of code object at a specified source line."""
<<<<<<< HEAD
    test_cases = [
        (self.testCodeObjectAtLine.__code__, 'TEST_CODE_OBJECT_AT_ASSERT'),
        (ModuleExplorerTest._StaticMethod(), 'INNER_OF_STATIC_METHOD'),
        (_GlobalMethod(), 'INNER_OF_GLOBAL_METHOD')]
=======
    test_cases = [(six.get_function_code(self.testCodeObjectAtLine),
                   'TEST_CODE_OBJECT_AT_ASSERT'),
                  (ModuleExplorerTest._StaticMethod(),
                   'INNER_OF_STATIC_METHOD'),
                  (_GlobalMethod(), 'INNER_OF_GLOBAL_METHOD')]
>>>>>>> 5dee35d6

    for code_object, tag in test_cases:
      self.assertEqual(  # BPTAG: TEST_CODE_OBJECT_AT_ASSERT
          code_object, self._GetCodeObjectAtLine(code_object, tag))

  def testCodeObjectWithoutModule(self):
    """Verify no crash/hang when module has no file name."""
    global global_code_object  # pylint: disable=global-variable-undefined
    global_code_object = compile('2+3', '<string>', 'exec')

    self.assertFalse(
        module_explorer.GetCodeObjectAtLine(self._module, 111111)[0])


# TODO: Re-enable this test, without hardcoding a python version into it.
#  def testCodeExtensionMismatch(self):
#    """Verify module match when code object points to .py and module to .pyc."""
#    test_dir = tempfile.mkdtemp('', 'module_explorer_')
#    sys.path.append(test_dir)
#    try:
#      # Create and compile module, remove the .py file and leave the .pyc file.
#      module_path = os.path.join(test_dir, 'module.py')
#      with open(module_path, 'w') as f:
#        f.write('def f():\n  pass')
#      py_compile.compile(module_path)
#      module_pyc_path = os.path.join(test_dir, '__pycache__',
#                                     'module.cpython-37.pyc')
#      os.rename(module_pyc_path, module_path + 'c')
#      os.remove(module_path)
#
#      import module  # pylint: disable=g-import-not-at-top
#      self.assertEqual('.py',
#                       os.path.splitext(module.f.__code__.co_filename)[1])
#      self.assertEqual('.pyc', os.path.splitext(module.__file__)[1])
#
#      func_code = module.f.__code__
#      self.assertEqual(func_code,
#                       module_explorer.GetCodeObjectAtLine(
#                           module,
#                           next(dis.findlinestarts(func_code))[1])[1])
#    finally:
#      sys.path.remove(test_dir)
#      shutil.rmtree(test_dir)

  def testMaxVisitObjects(self):
    default_quota = module_explorer._MAX_VISIT_OBJECTS
    try:
      module_explorer._MAX_VISIT_OBJECTS = 10
      self.assertLess(
          len(module_explorer._GetModuleCodeObjects(self._module)),
          len(self._code_objects))
    finally:
      module_explorer._MAX_VISIT_OBJECTS = default_quota

  def testMaxReferentsBfsDepth(self):
    default_quota = module_explorer._MAX_REFERENTS_BFS_DEPTH
    try:
      module_explorer._MAX_REFERENTS_BFS_DEPTH = 1
      self.assertLess(
          len(module_explorer._GetModuleCodeObjects(self._module)),
          len(self._code_objects))
    finally:
      module_explorer._MAX_REFERENTS_BFS_DEPTH = default_quota

  def testMaxObjectReferents(self):

    class A(object):
      pass

    default_quota = module_explorer._MAX_VISIT_OBJECTS
    default_referents_quota = module_explorer._MAX_OBJECT_REFERENTS
    try:
      global large_dict
      large_dict = {A(): 0 for i in range(0, 5000)}

      # First test with a referents limit too large, it will visit large_dict
      # and exhaust the _MAX_VISIT_OBJECTS quota before finding all the code
      # objects
      module_explorer._MAX_VISIT_OBJECTS = 5000
      module_explorer._MAX_OBJECT_REFERENTS = sys.maxsize
      self.assertLess(
          len(module_explorer._GetModuleCodeObjects(self._module)),
          len(self._code_objects))

      # Now test with a referents limit that prevents large_dict from being
      # explored, all the code objects should be found now that the large dict
      # is skipped and isn't taking up the _MAX_VISIT_OBJECTS quota
      module_explorer._MAX_OBJECT_REFERENTS = default_referents_quota
      self.assertItemsEqual(
          module_explorer._GetModuleCodeObjects(self._module),
          self._code_objects)
    finally:
      module_explorer._MAX_VISIT_OBJECTS = default_quota
      module_explorer._MAX_OBJECT_REFERENTS = default_referents_quota
      large_dict = None

  @staticmethod
  def _StaticMethod():

    def InnerMethod():
      pass  # BPTAG: INNER_OF_STATIC_METHOD

    return InnerMethod.__code__

  def _GetCodeObjectAtLine(self, fn, tag):
    """Wrapper over GetCodeObjectAtLine for tags in this module."""
    unused_path, line = python_test_util.ResolveTag(fn, tag)
    return module_explorer.GetCodeObjectAtLine(self._module, line)[1]


def _GlobalMethod():

  def InnerMethod():
    pass  # BPTAG: INNER_OF_GLOBAL_METHOD

  return InnerMethod.__code__


def ClosureDecorator(handler):

  def Caller(*args):
    return handler(*args)

  return Caller


class ClassDecorator(object):

  def __init__(self, fn):
    self._fn = fn

  def __call__(self, *args):
    return self._fn(*args)


@ClosureDecorator
def GlobalMethodWithClosureDecorator():
  return True  # BPTAG: GLOBAL_METHOD_WITH_CLOSURE_DECORATOR


@ClassDecorator
def GlobalMethodWithClassDecorator():
  return True  # BPTAG: GLOBAL_METHOD_WITH_CLASS_DECORATOR


class GlobalClass(object):

  @ClosureDecorator
  def FnWithClosureDecorator(self):
    return True  # BPTAG: GLOBAL_CLASS_METHOD_WITH_CLOSURE_DECORATOR

  @ClassDecorator
  def FnWithClassDecorator(self):
    return True  # BPTAG: GLOBAL_CLASS_METHOD_WITH_CLASS_DECORATOR


def _MethodWithLambdaExpression():
  return (lambda x: x**3).__code__


def _MethodWithGeneratorExpression():
  return (i for i in range(0, 2)).gi_code


# Used for testMaxObjectReferents, need to be in global scope or else the module
# explorer would not explore this
large_dict = None

if __name__ == '__main__':
  absltest.main()<|MERGE_RESOLUTION|>--- conflicted
+++ resolved
@@ -36,7 +36,7 @@
 
   def testInstanceClassMethod(self):
     """Verify that instance class method is found."""
-    self.assertIn( self.testInstanceClassMethod.__code__, self._code_objects)
+    self.assertIn(self.testInstanceClassMethod.__code__, self._code_objects)
 
   def testInnerMethodOfInstanceClassMethod(self):
     """Verify that inner method defined in a class instance method is found."""
@@ -71,13 +71,9 @@
 
             def Inner5():
               pass
-<<<<<<< HEAD
+
             return Inner5.__code__
-=======
-
-            return six.get_function_code(Inner5)
-
->>>>>>> 5dee35d6
+
           return Inner4()
 
         return Inner3()
@@ -104,9 +100,7 @@
       def InnerClassMethod(self):
         pass
 
-    self.assertIn(
-        InnerClass().InnerClassMethod.__code__,
-        self._code_objects)
+    self.assertIn(InnerClass().InnerClassMethod.__code__, self._code_objects)
 
   def testMethodOfInnerOldStyleClass(self):
     """Verify that method of inner old style class is found."""
@@ -116,9 +110,7 @@
       def InnerClassMethod(self):
         pass
 
-    self.assertIn(
-        InnerClass().InnerClassMethod.__code__,
-        self._code_objects)
+    self.assertIn(InnerClass().InnerClassMethod.__code__, self._code_objects)
 
   def testGlobalMethodWithClosureDecorator(self):
     co = self._GetCodeObjectAtLine(self._module,
@@ -154,18 +146,11 @@
 
   def testCodeObjectAtLine(self):
     """Verify that query of code object at a specified source line."""
-<<<<<<< HEAD
     test_cases = [
         (self.testCodeObjectAtLine.__code__, 'TEST_CODE_OBJECT_AT_ASSERT'),
         (ModuleExplorerTest._StaticMethod(), 'INNER_OF_STATIC_METHOD'),
-        (_GlobalMethod(), 'INNER_OF_GLOBAL_METHOD')]
-=======
-    test_cases = [(six.get_function_code(self.testCodeObjectAtLine),
-                   'TEST_CODE_OBJECT_AT_ASSERT'),
-                  (ModuleExplorerTest._StaticMethod(),
-                   'INNER_OF_STATIC_METHOD'),
-                  (_GlobalMethod(), 'INNER_OF_GLOBAL_METHOD')]
->>>>>>> 5dee35d6
+        (_GlobalMethod(), 'INNER_OF_GLOBAL_METHOD')
+    ]
 
     for code_object, tag in test_cases:
       self.assertEqual(  # BPTAG: TEST_CODE_OBJECT_AT_ASSERT
