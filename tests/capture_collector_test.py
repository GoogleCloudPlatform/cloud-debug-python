--- conflicted
+++ resolved
@@ -701,30 +701,7 @@
     self._collector = CaptureCollectorWithDefaultLocation({'id': 'BP_ID'})
     self._collector.Collect(inspect.currentframe())
 
-<<<<<<< HEAD
     frozenset_name = 'frozenset({5, 6})'
-    self.assertCountEqual(
-        [{'name': "'first'", 'value': '1', 'type': 'int'},
-         {'name': '3.14', 'value': "'pi'", 'type': 'str'},
-         {'name': '(5, 6)', 'value': '7', 'type': 'int'},
-         {'name': frozenset_name, 'value': "'frozen'", 'type': 'str'},
-         {'name': "'vector'",
-          'type': 'list',
-          'members': [{'name': '[0]', 'value': "'odin'", 'type': 'str'},
-                      {'name': '[1]', 'value': "'dva'", 'type': 'str'},
-                      {'name': '[2]', 'value': "'tri'", 'type': 'str'}]},
-         {'name': "'inner'",
-          'type': 'dict',
-          'members': [{'name': '1', 'value': "'one'", 'type': 'str'}]},
-         {'name': "'empty'",
-          'type': 'dict',
-          'members': [
-              {'status': {
-                  'refersTo': 'VARIABLE_NAME',
-                  'description': {'format': 'Empty dictionary'}}}]}],
-        self._LocalByName('unused_my_dict')['members'])
-=======
-    frozenset_name = 'frozenset({5, 6})' if six.PY3 else 'frozenset([5, 6])'
     self.assertCountEqual([{
         'name': "'first'",
         'value': '1',
@@ -782,7 +759,6 @@
         }]
     }],
                           self._LocalByName('unused_my_dict')['members'])
->>>>>>> 5dee35d6
 
   def testEscapeDictionaryKey(self):
     unused_dict = {}
@@ -1763,20 +1739,12 @@
   def testNestedRecursionItemLimits(self):
     unused_list = [1, [1, [1, [2], 3, 4], 3, 4], 3, 4]
 
-<<<<<<< HEAD
     list_type = "<class 'list'>"
-    collector = LogCollectorWithDefaultLocation(
-        {'logLevel': 'INFO',
-         'logMessageFormat': '$0',
-         'expressions': ['unused_list']})
-=======
-    list_type = "<class 'list'>" if six.PY3 else "<type 'list'>"
     collector = LogCollectorWithDefaultLocation({
         'logLevel': 'INFO',
         'logMessageFormat': '$0',
         'expressions': ['unused_list']
     })
->>>>>>> 5dee35d6
     collector.max_list_items = 3
     collector.max_sublist_items = 3
     self.assertIsNone(collector.Log(inspect.currentframe()))
